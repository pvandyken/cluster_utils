--- conflicted
+++ resolved
@@ -112,11 +112,7 @@
         ).execute():
             return
 
-<<<<<<< HEAD
-=======
-    exit(1)
-
->>>>>>> 9a7e42c3
+
     image_path = _SINGULARITY_DIR.get_data_path(app)
 
     # Small images we can directly use the singularity command
