from __future__ import absolute_import

import subprocess
from typing import Union

import kslurm.text as txt
from kslurm.args.command import Parsers, command
from kslurm.exceptions import TemplateError
from kslurm.models.slurm import SlurmModel
from kslurm.slurm.slurm_command import SlurmCommand
from kslurm.style import console


@command(terminate_on_unknown=True)
def krun(
    args: Union[SlurmModel, TemplateError],
    command_args: list[str],
    arglist: Parsers,
):
    """Start an interactive session

    If no command is provided, an interactive session will begin. The server name
    on your shell prompt will change to the name of your cluster, and you can
    run any job you wish from there. To exit the session, enter "exit".

    If a command is provided, it will be immediately submitted using srun. The output
    of the command will be displayed on the console.

    Using this command, jobs will begin much quicker than sbatch, however, it should
    only be used for interactive sessions. Note that you should request jobs no longer
    than 3hr. Anything longer, and it could take a very long time for the job to begin.

    When your command contains bash interpreted elements such as $VARIABLES and
    $(subshells), these will be immediately expanded. Normally, this behaviour
    is fine, but sometimes they should only be interpretted on the allocated cluster.
    For instance, $SLURM_TMPDIR will evaluate to "" unless it is interpretted later.
    To force this behaviour, wrap the $VARIABLE or $(subshell) in quotes:
        '$SLURM_TMPDIR'
        '$(hostname)'
    """
    slurm = SlurmCommand(args, command_args, arglist)
    if slurm.command:
        console.print(
            txt.KRUN_CMD_MESSAGE.format(args=slurm.slurm_args, command=slurm.command)
        )
    else:
        console.print(txt.INTERACTIVE_MSG.format(args=slurm.slurm_args))

    if not slurm.test:
<<<<<<< HEAD
        return subprocess.run(slurm.run, shell=True).returncode
=======
        return subprocess.run(slurm.run, shell=True).returncode


if __name__ == "__main__":
    krun.cli(["krun", "-h"])
>>>>>>> 9a7e42c3
<|MERGE_RESOLUTION|>--- conflicted
+++ resolved
@@ -47,12 +47,8 @@
         console.print(txt.INTERACTIVE_MSG.format(args=slurm.slurm_args))
 
     if not slurm.test:
-<<<<<<< HEAD
-        return subprocess.run(slurm.run, shell=True).returncode
-=======
         return subprocess.run(slurm.run, shell=True).returncode
 
 
 if __name__ == "__main__":
-    krun.cli(["krun", "-h"])
->>>>>>> 9a7e42c3
+    krun.cli(["krun", "-h"])