--- conflicted
+++ resolved
@@ -13,19 +13,12 @@
 
 from kslurm.args.arg import Arg, Parser
 from kslurm.args.arg_types import HelpRequest, help_parser
-<<<<<<< HEAD
-from kslurm.args.help import print_help
-from kslurm.args.helpers import get_arg_dict, get_parsers, read_parsers
-from kslurm.args.parser import parse_args
-from kslurm.exceptions import CommandLineError, TailError
-=======
 from kslurm.args.help import HelpText
 from kslurm.args.helpers import get_arg_dict, get_parsers, read_parsers
 from kslurm.args.parser import parse_args
 from kslurm.args.protocols import Command
 from kslurm.exceptions import CommandLineError, TailError
 from kslurm.style import console, stderr
->>>>>>> 9a7e42c3
 
 P = ParamSpec("P")
 _CommandFunc = Callable[P, Optional[int]]
@@ -119,11 +112,7 @@
 
 @overload
 def command(
-<<<<<<< HEAD
-    maybe_func: _CommandFunc[P] = ...,  # type: ignore
-=======
     maybe_func: _CommandFunc[P],
->>>>>>> 9a7e42c3
     *,
     terminate_on_unknown: Literal[True] = ...,
     inline: Literal[False] = ...,
@@ -184,11 +173,7 @@
                     command_args.tail = param.name
                     unknown = True
                     continue
-<<<<<<< HEAD
-                if param.annotation == Parsers:
-=======
                 if annotation == Parsers:
->>>>>>> 9a7e42c3
                     command_args.modellist = param.name
                     continue
                 if annotation == str:
@@ -251,17 +236,7 @@
 
             @ft.wraps(func)
             def cli(self, argv: list[str] = sys.argv):
-<<<<<<< HEAD
-                doc = func.__doc__ or ""
-
-                model_dict = get_arg_dict(model)
-                if command_args.tail:
-                    usage_suffix = "command_args"
-                else:
-                    usage_suffix = ""
-=======
                 helptext = self.get_helptext(argv[0])
->>>>>>> 9a7e42c3
                 try:
                     parsed_list, tail = parse_args(
                         argv[1:],
@@ -276,21 +251,11 @@
                     parsed, errors = read_parsers(model_dict, parsed_list, False, False)
 
                     if errors or isinstance(tail, TailError):
-<<<<<<< HEAD
-                        print_help(
-                            argv[0], model_dict, doc, usage_suffix, just_usage=True
-                        )
-                        for error in errors.values():
-                            print(error.msg)
-                        if isinstance(tail, TailError):
-                            print(tail.msg)
-=======
                         console.print(helptext.with_usage_only())
                         for error in errors.values():
                             stderr.print(Text.from_ansi(error.msg))
                         if isinstance(tail, TailError):
                             print(tail.msg, file=sys.stderr)
->>>>>>> 9a7e42c3
                         return 1
                     if not inline:
                         args: dict[str, Any] = {}
@@ -306,22 +271,15 @@
 
                         if command_args.name is not None:
                             args[command_args.name] = argv[0]
-<<<<<<< HEAD
-=======
 
                         if command_args.helptext is not None:
                             args[command_args.helptext] = helptext
->>>>>>> 9a7e42c3
                     else:
                         args = parsed
 
                 except (HelpRequest, *exceptions) as err:
                     if isinstance(err, HelpRequest) and not isinstance(err, exceptions):
-<<<<<<< HEAD
-                        print_help(argv[0], model_dict, doc, usage_suffix)
-=======
                         console.print(helptext)
->>>>>>> 9a7e42c3
                         return 0
 
                     args: dict[str, Any] = {}
@@ -329,11 +287,7 @@
                         args[command_args.model] = err
 
                     if command_args.tail is not None:
-<<<<<<< HEAD
-                        args[command_args.tail] = []
-=======
                         args[command_args.tail] = argv[1:]
->>>>>>> 9a7e42c3
 
                     if command_args.modellist is not None:
                         args[command_args.modellist] = {}
