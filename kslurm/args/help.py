--- conflicted
+++ resolved
@@ -12,12 +12,7 @@
 from rich.text import Text
 from typing_extensions import Self
 
-<<<<<<< HEAD
-from kslurm.args.arg import AbstractHelpTemplate, Arg, ParamSet
-from kslurm.style.console import console
-=======
 from kslurm.args.arg import SKIPHELP, AbstractHelpTemplate, Arg, ParamSet
->>>>>>> 9a7e42c3
 
 
 class BasicTemplate(AbstractHelpTemplate):
@@ -55,55 +50,6 @@
     )
 
 
-<<<<<<< HEAD
-def print_help(
-    script: str,
-    models: dict[str, Union[Arg[Any], ParamSet[Any]]],
-    script_help: str = "",
-    usage_suffix: str = "",
-    just_usage: bool = False,
-) -> None:
-    script_name = Path(script).name
-
-    templates: set[type[AbstractHelpTemplate]] = set()
-    usages: dict[type[AbstractHelpTemplate], list[str]] = DefaultDict(list)
-    for model in models.values():
-        if model.help_template is None:
-            template = BasicTemplate()
-        else:
-            template = model.help_template
-        args = model.label, model.help, str(model.assigned_value or "")
-        template.add_row(*args)
-        try:
-            usages[type(template)].append(template.usage(*args))
-        except NotImplementedError:
-            pass
-        templates.add(type(template))
-
-    sorted_templates: dict[type[AbstractHelpTemplate], list[str]] = {}
-
-    for template in sorted(usages, key=op.attrgetter("priority"), reverse=True):
-        if not usages[template]:
-            usages[template].append(template.cls_usage)
-        sorted_templates[template] = usages[template]
-
-    command_line_example = [
-        "[b]USAGE:[/] ",
-        script_name,
-        " " + " ".join(it.chain.from_iterable(sorted_templates.values()))
-        if usages
-        else "",
-        Text(f" <{usage_suffix}>", style="cyan") if usage_suffix else "",
-        "\n",
-    ]
-    if just_usage:
-        console.print(*command_line_example, sep="")
-        return
-
-    sections = [_section(template.title, template.table()) for template in templates]
-
-    console.print(*command_line_example, "\n", script_help, "\n", *sections, sep="")
-=======
 @attrs.frozen
 class HelpText:
     script: str
@@ -170,5 +116,4 @@
                     ),
                 ],
             )
-        )
->>>>>>> 9a7e42c3
+        )