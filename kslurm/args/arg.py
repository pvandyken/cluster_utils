--- conflicted
+++ resolved
@@ -1,10 +1,7 @@
 from __future__ import absolute_import, annotations
 
 import abc
-<<<<<<< HEAD
-=======
 import textwrap as txt
->>>>>>> 9a7e42c3
 from typing import (
     Any,
     Callable,
@@ -150,7 +147,6 @@
     @property
     def has_formatter(self) -> bool:
         ...
-<<<<<<< HEAD
 
     def with_converter(self, _converter: Callable[[str], T], /) -> Self:
         ...
@@ -158,15 +154,6 @@
     def __call__(self, arg: str, parser: Parser[Any], context: Context) -> T:
         ...
 
-=======
-
-    def with_converter(self, _converter: Callable[[str], T], /) -> Self:
-        ...
-
-    def __call__(self, arg: str, parser: Parser[Any], context: Context) -> T:
-        ...
-
->>>>>>> 9a7e42c3
 
 @attr.frozen
 class Parser(Generic[T]):
@@ -211,10 +198,6 @@
 class ParamInterface(abc.ABC, Generic[T]):
     id: str
     name: str
-<<<<<<< HEAD
-    validation_err: Optional[ValidationError]
-=======
->>>>>>> 9a7e42c3
 
     @property
     @abc.abstractmethod
@@ -279,7 +262,6 @@
         updated: bool = ...,
     ) -> tuple[dict[str, Any], ...]:
         ...
-<<<<<<< HEAD
 
     @abc.abstractmethod
     def read_parsers(
@@ -326,113 +308,6 @@
         ...
 
 
-@attr.frozen(eq=False)
-class Arg(ParamInterface[T], SimpleParsable[T]):
-    parser: Parser[T]
-    default: Optional[T] = None
-    id: str = ""
-    raw_value: list[str] = []
-    help: str = ""
-    help_template: Optional[AbstractHelpTemplate] = None
-    name: str = ""
-    validation_err: Optional[ValidationError] = None
-    optional: bool = False
-
-    _value: Optional[T] = None
-
-    @property
-    def value(self) -> T:
-        if self._value is not None:
-            return self._value
-
-        if self.default is not None:
-            return self.default
-
-        raise MandatoryArgError(
-            f"""{Fore.RED + Style.BRIGHT}ERROR:{Style.RESET_ALL}
-    {Style.BRIGHT + self.label + Style.RESET_ALL} has not been provided a value.
-        """
-        )
-
-    @property
-    def assigned_value(self) -> Optional[T]:
-        return self._value
-
-    def get_parsers(self):
-        return {self.id: self.parser.with_id(self.id)}
-
-    def read_parsers(
-        self,
-        parsers: dict[str, Parser[Any]],
-        raw_values: bool = False,
-        updated: bool = False,
-    ):
-        parser = parsers[self.id]
-        err = parser.validation_err
-        if err is not None:
-            err.format(label=self.label)
-        if self.optional or parser.value is not None:
-            value = {self.id: parser.value}
-
-        elif self.optional:
-            value = {self.id: None}
-
-        elif self.default is not None:
-            value = {self.id: self.default}
-        else:
-            value = {}
-            err = err or MandatoryArgError(
-                f"""{Fore.RED + Style.BRIGHT}ERROR:{Style.RESET_ALL}
-    {Style.BRIGHT + self.label + Style.RESET_ALL} has not been provided a value."""
-            )
-
-=======
-
-    @abc.abstractmethod
-    def read_parsers(
-        self,
-        parsers: Any,
-        raw_values: Any = False,
-        updated: Any = False,
-    ) -> Any:
-        ...
-
-    def _get_parser_extras(
-        self,
-        parsers: dict[str, Parser[Any]],
-        raw_values: bool,
-        updated: bool,
-    ) -> Any:
-        raw_vals = (
-            [{id: parser.raw_value for id, parser in parsers.items()}]
-            if raw_values
-            else []
-        )
-        updated_vals = (
-            [{id: parser.value is not None for id, parser in parsers.items()}]
-            if updated
-            else []
-        )
-        return (*raw_vals, *updated_vals)
-
-    @property
-    def label(self) -> str:
-        if not self.name:
-            return self.id
-        return self.name
-
-
-class SimpleParsable(abc.ABC, Generic[T]):
-    @property
-    @abc.abstractmethod
-    def primary_parser(self) -> Parser[T]:
-        ...
-
-    @abc.abstractmethod
-    def with_primary_parser(self, parser: Parser[T]) -> Self:
-        ...
-
-
 class Helpable(abc.ABC):
     help: str
     help_template: Optional[AbstractHelpTemplate]
@@ -490,7 +365,6 @@
             value = {}
             err = err or _mandatoryarg_err(self.label, self.help)
 
->>>>>>> 9a7e42c3
         err_dict = {parser.id: err} if err is not None else {}
         extras = self._get_parser_extras(parsers, raw_values, updated)
         return value, err_dict, *extras
@@ -518,20 +392,12 @@
 
 
 @attr.frozen
-<<<<<<< HEAD
-class ParamSet(ParamInterface[T], SimpleParsable[T]):
-=======
 class ParamSet(ParamInterface[T], SimpleParsable[T], Helpable):
->>>>>>> 9a7e42c3
     parent: Parser[bool]
     child: Parser[T]
     default: Optional[T] = None
     id: str = ""
     name: str = ""
-<<<<<<< HEAD
-    validation_err: Optional[ValidationError] = None
-=======
->>>>>>> 9a7e42c3
     help: str = ""
     help_template: Optional[AbstractHelpTemplate] = None
     optional: bool = False
@@ -544,15 +410,7 @@
         if self.default is not None:
             return self.default
 
-<<<<<<< HEAD
-        raise MandatoryArgError(
-            f"""{Fore.RED + Style.BRIGHT}ERROR:{Style.RESET_ALL}
-    {Style.BRIGHT + self.label + Style.RESET_ALL} has not been provided a value.
-        """
-        )
-=======
         raise _mandatoryarg_err(self.label, self.help)
->>>>>>> 9a7e42c3
 
     @property
     def assigned_value(self):
@@ -584,14 +442,7 @@
 
         else:
             value = {}
-<<<<<<< HEAD
-            err = err or MandatoryArgError(
-                f"""{Fore.RED + Style.BRIGHT}ERROR:{Style.RESET_ALL}
-    {Style.BRIGHT + self.label + Style.RESET_ALL} has not been provided a value."""
-            )
-=======
             err = err or _mandatoryarg_err(self.label, self.help)
->>>>>>> 9a7e42c3
 
         err_dict = {child.id: err} if err is not None else {}
         extras = self._get_parser_extras(parsers, raw_values, updated)
