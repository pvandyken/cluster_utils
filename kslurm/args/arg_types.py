--- conflicted
+++ resolved
@@ -2,9 +2,6 @@
 
 import uuid
 from pathlib import Path
-<<<<<<< HEAD
-from typing import Any, Callable, Dict, List, Optional, TypeVar
-=======
 from typing import TYPE_CHECKING, Any, Callable, Dict, List, Optional, TypeVar
 
 from typing_extensions import ParamSpec
@@ -15,7 +12,6 @@
     from typing_extensions import TypeGuard
 
     StrictTypeGuard = TypeGuard
->>>>>>> 9a7e42c3
 
 import attr
 
@@ -23,11 +19,7 @@
 import kslurm.args.matchers as matchers
 from kslurm.args.arg import Arg, ParamSet, Parser
 from kslurm.args.help_templates import PositionalArg, ShapeArg, SubcommandTemplate
-<<<<<<< HEAD
-from kslurm.args.protocols import WrappedCommand
-=======
 from kslurm.args.protocols import Command, WrappedCommand
->>>>>>> 9a7e42c3
 from kslurm.exceptions import ValidationError
 
 T = TypeVar("T")
@@ -36,11 +28,6 @@
 
 Subcommand = tuple[str, WrappedCommand]
 
-<<<<<<< HEAD
-Subcommand = tuple[str, WrappedCommand]
-
-=======
->>>>>>> 9a7e42c3
 
 def positional(
     default: Optional[T] = None,
@@ -77,47 +64,26 @@
         raise ValidationError(f"Please select between:\n{choices}")
 
     choices = ", ".join(match)
-<<<<<<< HEAD
-=======
     helptxt = help + "\n" if help else ""
->>>>>>> 9a7e42c3
     return Arg[T](
         parser=Parser(
             match=matchers.everything(),
             priority=0,
             action=actions.convert(check_match).replace(),
         ),
-<<<<<<< HEAD
-        help=f"{help} - options: [{choices}]",
-=======
         help=f"{helptxt}options: [{choices}]",
->>>>>>> 9a7e42c3
         help_template=PositionalArg(),
         name=name,
         default=default,
     )
-<<<<<<< HEAD
-=======
 
 
 C = TypeVar("C", bound="Command[Any] | Command[[]]")
 
->>>>>>> 9a7e42c3
 
 def _is_command(command: WrappedCommand | C) -> StrictTypeGuard[C]:
     return hasattr(command, "cli")
 
-<<<<<<< HEAD
-def subcommand(
-    commands: Dict[str, WrappedCommand],
-    default: Optional[str] = None,
-):
-    def check_match(val: str):
-        if val in commands.keys():
-            return (val, commands[val])
-        choices = "\n".join([f"\t\t• {m}" for m in commands.keys()])
-        raise ValidationError(f"Please select between:\n{choices}")
-=======
 
 class InvalidSubcommand(Exception):
     pass
@@ -142,28 +108,17 @@
         if _default:
             raise InvalidSubcommand(err)
         raise ValidationError(err)
->>>>>>> 9a7e42c3
 
     return Arg(
         parser=Parser(
             match=matchers.everything(),
             priority=0,
-<<<<<<< HEAD
-            action=actions.convert(check_match).replace(),
-            terminal=True,
-        ),
-        help="Run any command followed by -h for more information",
-        help_template=SubcommandTemplate(commands),
-        name="subcommand",
-        default=check_match(default) if default else None,
-=======
             action=actions.convert(get_action).replace(),
             terminal=True,
         ),
         help_template=SubcommandTemplate(cli),
         name="subcommand",
         default=("", _default) if _default is not None else None,
->>>>>>> 9a7e42c3
     )
 
 
@@ -197,7 +152,6 @@
     *,
     default: Optional[Path] = None,
     dir_only: bool = False,
-<<<<<<< HEAD
     help: str = "",
     name: str = "",
 ) -> Arg[Path]:
@@ -217,27 +171,6 @@
     match: list[str],
     default: Optional[bool] = False,
     help: str = "",
-=======
-    help: str = "",
-    name: str = "",
-) -> Arg[Path]:
-    return Arg[Path](
-        parser=Parser(
-            match=matchers.path(is_dir=dir_only),
-            priority=10,
-            action=actions.convert(Path).replace(),
-        ),
-        help=help,
-        name=name,
-        default=default,
-    )
-
-
-def flag(
-    match: list[str],
-    default: Optional[bool] = False,
-    help: str = "",
->>>>>>> 9a7e42c3
 ) -> Arg[bool]:
 
     return Arg[bool](
